--- conflicted
+++ resolved
@@ -45,14 +45,6 @@
   proc getchr*(): cint {.header: "<conio.h>", importc: "_getch".}
     ## Retrieves an ASCII character from stdin.
 else:
-<<<<<<< HEAD
-  proc putchr*(c: cint) =
-    ## Prints an ASCII character to stdout.
-    stdout.write(c.chr)
-
-  proc getchr*(): cint =
-    ## Retrieves an ASCII character from stdin.
-=======
   proc putchr*(c: cint) {.header: "stdio.h", importc: "putchar"} =
     ## Prints an ASCII character to stdout.
     stdout.write(c.chr)
@@ -61,7 +53,6 @@
   proc getchr*(): cint =
     ## Retrieves an ASCII character from stdin.
     stdout.flushFile()
->>>>>>> a36a5e74
     return getch().ord.cint
 
 # Types
@@ -69,11 +60,7 @@
 type
   Key* = int ## The ASCII code of a keyboard key.
   KeySeq* = seq[Key] ## A sequence of one or more Keys.
-<<<<<<< HEAD
-  KeyCallback* = proc(ed: var LineEditor) ## A proc that can be bound to a key or a key sequence to access line editing functionalities.
-=======
   KeyCallback* = proc(ed: var LineEditor) {.closure, gcsafe.} ## A proc that can be bound to a key or a key sequence to access line editing functionalities.
->>>>>>> a36a5e74
   LineError* = ref Exception ## A generic nimline error.
   LineEditorError* = ref Exception ## An error occured in the LineEditor.
   LineEditorMode* = enum ## The *mode* a LineEditor operates in (insert or replace).
@@ -89,18 +76,12 @@
     queue: Deque[string] 
     max: int 
   LineEditor* = object ## An object representing a line editor, used to process text typed in the terminal.
-<<<<<<< HEAD
-    completionCallback*: proc(ed: LineEditor): seq[string] 
-    newLineCallback*: proc(ed: var LineEditor, prompt: string, c: int): string
+    completionCallback*: proc(ed: LineEditor): seq[string] {.closure, gcsafe.}
+    newLineCallback*: proc(ed: var LineEditor, prompt: string, c: int): string {.closure, gcsafe.}
     history: LineHistory 
     lines: seq[Line]
     currentLine: int
     prompt: string
-=======
-    completionCallback*: proc(ed: LineEditor): seq[string] {.closure, gcsafe.}
-    history: LineHistory 
-    line: Line 
->>>>>>> a36a5e74
     mode: LineEditorMode 
 
 # Internal Methods
@@ -131,7 +112,6 @@
     return ""
   return line.text[line.position..line.last]
 
-<<<<<<< HEAD
 proc line*(ed: var LineEditor): var Line =
   # TODO: Docs
   return ed.lines[ed.currentLine]
@@ -215,21 +195,6 @@
   let pdiff = pos - ed.line.text.len;
   if pdiff > 0:
     ed.back(pdiff)
-=======
-proc back*(ed: var LineEditor, n=1) =
-  ## Move the cursor back by **n** characters on the current line (unless the beginning of the line is reached).
-  if ed.line.position <= 0:
-    return
-  stdout.cursorBackward(n)
-  ed.line.position = ed.line.position - n
-
-proc forward*(ed: var LineEditor, n=1) = 
-  ## Move the cursor forward by **n** characters on the current line (unless the beginning of the line is reached).
-  if ed.line.full:
-    return
-  stdout.cursorForward(n)
-  ed.line.position += n
->>>>>>> a36a5e74
 
 proc `[]`( q: Deque[string], pos: int): string =
   var c = 0
@@ -352,27 +317,6 @@
   ed.line.position = 0
   ed.line.text = ""
 
-<<<<<<< HEAD
-=======
-proc goToStart*(ed: var LineEditor) =
-  ## Move the cursor to the beginning of the line.
-  if ed.line.position <= 0:
-    return
-  try:
-    stdout.cursorBackward(ed.line.position)
-    ed.line.position = 0
-  except:
-    discard
-
-proc goToEnd*(ed: var LineEditor) =
-  ## Move the cursor to the end of the line.
-  if ed.line.full:
-    return
-  let diff = ed.line.text.len - ed.line.position
-  stdout.cursorForward(diff)
-  ed.line.position = ed.line.text.len
-
->>>>>>> a36a5e74
 proc historyInit*(size = 256, file: string = ""): LineHistory =
   ## Creates a new **LineHistory** object with the specified **size** and **file**.
   result.file = file
@@ -505,7 +449,6 @@
       n = -1
   return ch
 
-<<<<<<< HEAD
 proc lineText*(ed: var LineEditor): string =
   ## Returns the contents of the current line.
   return ed.line.text
@@ -541,15 +484,6 @@
   result.currentLine = 0
   result.mode = mode
   result.prompt = ""
-=======
-proc lineText*(ed: LineEditor): string =
-  ## Returns the contents of the current line.
-  return ed.line.text
-  
-proc initEditor*(mode = mdInsert, historySize = 256, historyFile: string = ""): LineEditor =
-  ## Creates a **LineEditor** object.
-  result.mode = mode
->>>>>>> a36a5e74
   result.history = historyInit(historySize, historyFile)
 
 # Character sets
@@ -568,11 +502,7 @@
     ESCAPES* = {27}           ## Escape characters.
 
 # Key Names
-<<<<<<< HEAD
-var KEYNAMES*: array[0..31, string] ## The following strings can be used in keymaps instead of the correspinding ASCII codes:
-=======
 var KEYNAMES* {.threadvar.}: array[0..31, string] ## The following strings can be used in keymaps instead of the correspinding ASCII codes:
->>>>>>> a36a5e74
 ##
 ## .. code-block:: nim
 ##    KEYNAMES[1]    =    "ctrl+a"
@@ -632,11 +562,7 @@
 KEYNAMES[26]   =    "ctrl+z"
 
 # Key Sequences
-<<<<<<< HEAD
-var KEYSEQS*: CritBitTree[KeySeq] ## The following key sequences are defined and are used internally by **LineEditor**:
-=======
 var KEYSEQS* {.threadvar.}: CritBitTree[KeySeq] ## The following key sequences are defined and are used internally by **LineEditor**:
->>>>>>> a36a5e74
 ##
 ## .. code-block:: nim
 ##    KEYSEQS["up"]         = @[27, 91, 65]      # Windows: @[224, 72]
@@ -668,11 +594,7 @@
   KEYSEQS["delete"]     = @[27, 91, 51, 126]
 
 # Key Mappings
-<<<<<<< HEAD
-var KEYMAP*: CritBitTree[KeyCallBack] ## The following key mappings are configured by default:
-=======
 var KEYMAP* {.threadvar.}: CritBitTree[KeyCallBack] ## The following key mappings are configured by default:
->>>>>>> a36a5e74
 ##
 ## * backspace: **deletePrevious**
 ## * delete: **deleteNext**
@@ -693,67 +615,26 @@
 ## * home: **goToStart**
 ## * end: **goToEnd**
 
-<<<<<<< HEAD
-KEYMAP["backspace"] = proc(ed: var LineEditor) =
-  ed.deletePrevious()
-KEYMAP["delete"] = proc(ed: var LineEditor) =
-  ed.deleteNext()
-KEYMAP["insert"] = proc(ed: var LineEditor) =
-=======
 KEYMAP["backspace"] = proc(ed: var LineEditor) {.gcsafe.}=
   ed.deletePrevious()
 KEYMAP["delete"] = proc(ed: var LineEditor) {.gcsafe.}=
   ed.deleteNext()
 KEYMAP["insert"] = proc(ed: var LineEditor) {.gcsafe.}=
->>>>>>> a36a5e74
   if ed.mode == mdInsert:
     ed.mode = mdReplace
   else:
     ed.mode = mdInsert
-<<<<<<< HEAD
-KEYMAP["down"] = proc(ed: var LineEditor) =
+
+KEYMAP["down"] = proc(ed: var LineEditor) {.gcsafe.}=
   if ed.currentLine >= ed.lines.len-1:
     ed.historyNext()
   else:
-    ed.down()
-KEYMAP["up"] = proc(ed: var LineEditor) =
-  if ed.currentLine <= 0:
+   ed.down()
+KEYMAP["up"] = proc(ed: var LineEditor) {.gcsafe.}=
+  if ed.currentLine <= 0: 
     ed.historyPrevious()
   else:
     ed.up()
-KEYMAP["ctrl+n"] = proc(ed: var LineEditor) =
-  ed.historyNext()
-KEYMAP["ctrl+p"] = proc(ed: var LineEditor) =
-  ed.historyPrevious()
-KEYMAP["left"] = proc(ed: var LineEditor) =
-  ed.back()
-KEYMAP["right"] = proc(ed: var LineEditor) =
-  ed.forward()
-KEYMAP["ctrl+b"] = proc(ed: var LineEditor) =
-  ed.back()
-KEYMAP["ctrl+f"] = proc(ed: var LineEditor) =
-  ed.forward()
-KEYMAP["ctrl+c"] = proc(ed: var LineEditor) =
-  quit(0)
-KEYMAP["ctrl+d"] = proc(ed: var LineEditor) =
-  quit(0)
-KEYMAP["ctrl+u"] = proc(ed: var LineEditor) =
-  ed.clearLine()
-KEYMAP["ctrl+a"] = proc(ed: var LineEditor) =
-  ed.goToStart()
-KEYMAP["ctrl+e"] = proc(ed: var LineEditor) =
-  ed.goToEnd()
-KEYMAP["home"] = proc(ed: var LineEditor) =
-  ed.goToStart()
-KEYMAP["end"] = proc(ed: var LineEditor) =
-  ed.goToEnd()
-
-proc readLine*(ed: var LineEditor, prompt="", hidechars = false): string =
-=======
-KEYMAP["down"] = proc(ed: var LineEditor) {.gcsafe.}=
-  ed.historyNext()
-KEYMAP["up"] = proc(ed: var LineEditor) {.gcsafe.}=
-  ed.historyPrevious()
 KEYMAP["ctrl+n"] = proc(ed: var LineEditor) {.gcsafe.}=
   ed.historyNext()
 KEYMAP["ctrl+p"] = proc(ed: var LineEditor) {.gcsafe.}=
@@ -784,7 +665,6 @@
 var keyMapProc {.threadvar.}: proc(ed: var LineEditor) {.gcsafe.}
 
 proc readLine*(ed: var LineEditor, prompt="", hidechars = false): string {.gcsafe.} =
->>>>>>> a36a5e74
   ## High-level proc to be used instead of **stdin.readLine** to read a line from standard input using the specified **LineEditor** object.
   ##
   ## Note that:
@@ -792,14 +672,10 @@
   ##   not included in the contents of the line itself.
   ## * If **hidechars** is set to **true**, asterisks will be printed to stdout instead of the characters entered by the user.
   stdout.write(prompt)
-<<<<<<< HEAD
+  stdout.flushFile()
   ed.prompt = prompt
   ed.lines = newSeq[Line](0)
   ed.newLine()
-=======
-  stdout.flushFile()
-  ed.line = Line(text: "", position: 0)
->>>>>>> a36a5e74
   var c = -1 # Used to manage completions
   var esc = false
   while true:
@@ -813,7 +689,6 @@
       esc = false
       continue
     elif c1 in {10, 13}:
-<<<<<<< HEAD
       if not ed.newLineCallback.isNil:
         let line = ed.newLineCallback(ed, prompt, c1)
         if line != "":
@@ -823,12 +698,6 @@
         ed.historyAdd()
         ed.historyFlush()
         return ed.lines.pop().text
-=======
-      stdout.write("\n")
-      ed.historyAdd()
-      ed.historyFlush()
-      return ed.line.text 
->>>>>>> a36a5e74
     elif c1 in {8, 127}:
       KEYMAP["backspace"](ed)
     elif c1 in PRINTABLE:
@@ -884,12 +753,8 @@
           elif c4 == 126 and c3 == 51:
             KEYMAP["delete"](ed)
     elif c1 in CTRL and KEYMAP.hasKey(KEYNAMES[c1]):
-<<<<<<< HEAD
-      KEYMAP[KEYNAMES[c1]](ed)
-=======
       keyMapProc = KEYMAP[KEYNAMES[c1]]
       keyMapProc(ed)
->>>>>>> a36a5e74
     else:
       # Assuming unhandled two-values escape sequence; do nothing.
       if esc:
@@ -912,8 +777,7 @@
   #      quit(0)
   #
   #testChar()
-<<<<<<< HEAD
-  #proc testLineEditor() =
+
   var ed = initEditor(historyFile = "")
   
   proc resetLine() =
@@ -947,13 +811,3 @@
       return text
   while true:
     echo ed.readLine("-> ")
-
-  #testLineEditor()
-=======
-  proc testLineEditor() =
-    var ed = initEditor(historyFile = "")
-    while true:
-      echo "---", ed.readLine("-> "), "---"
-
-  testLineEditor()
->>>>>>> a36a5e74
